--- conflicted
+++ resolved
@@ -66,14 +66,8 @@
   public void testToString() throws Exception {
     PMML model = buildDummyModel();
     model.getHeader().setTimestamp(null);
-<<<<<<< HEAD
     assertEquals("<?xml version=\"1.0\" encoding=\"UTF-8\" standalone=\"yes\"?>" +
                  "<PMML version=\"4.4\" xmlns=\"http://www.dmg.org/PMML-4_4\" " +
-=======
-    assertThat(PMMLUtils.toString(model), anyOf(is(
-                 "<?xml version=\"1.0\" encoding=\"UTF-8\" standalone=\"yes\"?>" +
-                 "<PMML version=\"4.3\" xmlns=\"http://www.dmg.org/PMML-4_3\" " +
->>>>>>> b7aeec39
                  "xmlns:data=\"http://jpmml.org/jpmml-model/InlineTable\">" +
                  "<Header>" +
                  "<Application name=\"Oryx\"/>" +

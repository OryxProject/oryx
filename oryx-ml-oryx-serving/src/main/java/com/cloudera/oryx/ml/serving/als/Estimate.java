/*
 * Copyright (c) 2014, Cloudera and Intel, Inc. All Rights Reserved.
 *
 * Cloudera, Inc. licenses this file to you under the Apache License,
 * Version 2.0 (the "License"). You may not use this file except in
 * compliance with the License. You may obtain a copy of the License at
 *
 *     http://www.apache.org/licenses/LICENSE-2.0
 *
 * This software is distributed on an "AS IS" BASIS, WITHOUT WARRANTIES OR
 * CONDITIONS OF ANY KIND, either express or implied. See the License for
 * the specific language governing permissions and limitations under the
 * License.
 */

package com.cloudera.oryx.ml.serving.als;

import java.util.ArrayList;
import java.util.List;
import javax.ws.rs.GET;
import javax.ws.rs.Path;
import javax.ws.rs.PathParam;
import javax.ws.rs.Produces;
import javax.ws.rs.core.MediaType;
import javax.ws.rs.core.PathSegment;
import javax.ws.rs.core.Response;

<<<<<<< HEAD
import com.cloudera.oryx.lambda.serving.ErrorResponse;
import com.google.common.primitives.Doubles;
=======
import com.google.common.base.Preconditions;
>>>>>>> 418493bb

import com.cloudera.oryx.common.math.VectorMath;
import com.cloudera.oryx.ml.serving.als.model.ALSServingModel;

/**
 * <p>Responds to a GET request to {@code /estimate/[userID]/[itemID]}.</p>
 *
 * <p>This REST endpoint can also compute several estimates at once. Send a GET request to
 * {@code /estimate/[userID]/[itemID1](/[itemID2]/...)}. The output are estimates, in the same
 * order as the item ID.</p>
 */
@Path("/estimate")
public final class Estimate extends AbstractALSResource {

  @GET
  @Produces(MediaType.APPLICATION_JSON)
  public Response getNoArgs() {
    return Response.status(Response.Status.BAD_REQUEST.getStatusCode()).entity(new ErrorResponse(Response.Status.BAD_REQUEST.getStatusCode(), "path /{userID}/{itemId}+ required")).build();
  }

  @GET
  @Path("{userID}/{itemID : .+}")
  @Produces(MediaType.APPLICATION_JSON)
  public List<Double> get(@PathParam("userID") String userID,
<<<<<<< HEAD
                                             @PathParam("itemID") List<PathSegment> pathSegmentsList) {

    ServingModelManager<?> alsServingModelManager =
        (ServingModelManager<?>) servletContext.getAttribute(ModelManagerListener.MANAGER_KEY);
    ALSServingModel alsServingModel = (ALSServingModel) alsServingModelManager.getModel();

    String[] itemIDs = new String[pathSegmentsList.size()];
    for (int i = 0; i < itemIDs.length; i++) {
      itemIDs[i] =  pathSegmentsList.get(i).getPath();
=======
                          @PathParam("itemID") List<PathSegment> pathSegmentsList) {
    ALSServingModel model = getALSServingModel();
    float[] userFeatures = model.getUserVector(userID);
    List<Double> results = new ArrayList<>(pathSegmentsList.size());
    for (PathSegment pathSegment : pathSegmentsList) {
      float[] itemFeatures = model.getItemVector(pathSegment.getPath());
      if (itemFeatures == null) {
        results.add(0.0);
      } else {
        double value = VectorMath.dot(itemFeatures, userFeatures);
        Preconditions.checkState(!(Double.isInfinite(value) || Double.isNaN(value)), "Bad estimate");
        results.add(value);
      }
>>>>>>> 418493bb
    }
    return results;
  }
}<|MERGE_RESOLUTION|>--- conflicted
+++ resolved
@@ -25,13 +25,9 @@
 import javax.ws.rs.core.PathSegment;
 import javax.ws.rs.core.Response;
 
-<<<<<<< HEAD
-import com.cloudera.oryx.lambda.serving.ErrorResponse;
-import com.google.common.primitives.Doubles;
-=======
 import com.google.common.base.Preconditions;
->>>>>>> 418493bb
 
+import com.cloudera.oryx.ml.serving.ErrorResponse;
 import com.cloudera.oryx.common.math.VectorMath;
 import com.cloudera.oryx.ml.serving.als.model.ALSServingModel;
 
@@ -55,17 +51,6 @@
   @Path("{userID}/{itemID : .+}")
   @Produces(MediaType.APPLICATION_JSON)
   public List<Double> get(@PathParam("userID") String userID,
-<<<<<<< HEAD
-                                             @PathParam("itemID") List<PathSegment> pathSegmentsList) {
-
-    ServingModelManager<?> alsServingModelManager =
-        (ServingModelManager<?>) servletContext.getAttribute(ModelManagerListener.MANAGER_KEY);
-    ALSServingModel alsServingModel = (ALSServingModel) alsServingModelManager.getModel();
-
-    String[] itemIDs = new String[pathSegmentsList.size()];
-    for (int i = 0; i < itemIDs.length; i++) {
-      itemIDs[i] =  pathSegmentsList.get(i).getPath();
-=======
                           @PathParam("itemID") List<PathSegment> pathSegmentsList) {
     ALSServingModel model = getALSServingModel();
     float[] userFeatures = model.getUserVector(userID);
@@ -79,7 +64,6 @@
         Preconditions.checkState(!(Double.isInfinite(value) || Double.isNaN(value)), "Bad estimate");
         results.add(value);
       }
->>>>>>> 418493bb
     }
     return results;
   }

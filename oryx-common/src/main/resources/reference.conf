# Copyright (c) 2014, Cloudera, Inc. All Rights Reserved.
#
# Cloudera, Inc. licenses this file to you under the Apache License,
# Version 2.0 (the "License"). You may not use this file except in
# compliance with the License. You may obtain a copy of the License at
#
#     http://www.apache.org/licenses/LICENSE-2.0
#
# This software is distributed on an "AS IS" BASIS, WITHOUT WARRANTIES OR
# CONDITIONS OF ANY KIND, either express or implied. See the License for
# the specific language governing permissions and limitations under the
# License.


# Configuration for the Kafka input queue
input-queue = {

  lock = {
    # Zookeeper master
    master = "localhost:2181"
  }

  message = {
    # Topic for input queue
    topic = "OryxInput"

    # Key/message classes that the framework receives, respectively
    # For now, these have to be the following values as Spark Kafka can only handle Strings
    key-class = "java.lang.String"
    message-class = "java.lang.String"

    # Decoder/encoder classes that the queue uses to read/write key/message classes
    # For now, these have to be the following values as Spark Kafka can only handle Strings
    key-decoder-class = "kafka.serializer.StringDecoder"
    message-decoder-class = "kafka.serializer.StringDecoder"
    key-encoder-class = "kafka.serializer.StringEncoder"
    message-encoder-class = "kafka.serializer.StringEncoder"
  }

}

# Configuration for the Kafka model update queue
update-queue = {

  broker = "localhost:9092"

  lock = {
    # Zookeeper master
    master = "localhost:2181"
  }

  message = {
    # Topic for update queue
    topic = "OryxUpdate"
  }

}

# Batch layer configuration
batch = {

  # Streaming framework configuration
  streaming = {
    # Spark Streaming master. If local[n], make sure n >= 2
    master = "local[2]"
  }

  # An implementation of com.cloudera.oryx.lambda.update.BatchLayerUpdate
  # which specifies what is done with current and historical data to update a model
  update-class = "com.cloudera.oryx.lambda.update.NoOpUpdate"

  # Interval between runs of the computation layer. Default: 6 hours
  generation-interval-sec = 21600

  # Rate at which streaming blocks are created
  # Don't set this unless you know what you're doing
  block-interval-sec = 60

  storage = {

    # Directory where historical data is stored. Can be local, or on HDFS, etc.
    data-dir = null
    # Directory where models are output. Can be local, or on HDFS, etc.
    model-dir = null

    # Writable classes used to persist key/message, respectively
    # For now, these have to be the following values as Spark Kafka can only handle Strings
    key-writable-class = "org.apache.hadoop.io.Text"
    message-writable-class = "org.apache.hadoop.io.Text"

    # Max number of data files to write per generation
    # Don't set this unless you know what you're doing
    partitions = 8
  }

}

# Speed layer configuration
speed = {

  # Streaming framework configuration
  streaming = {
    # Spark Streaming master. If local[n], make sure n >= 2
    master = "local[2]"
  }

  # Interval between runs of the computation layer in msec. Default: 5 seconds
  generation-interval-sec = 5

  # Rate at which streaming blocks are created
  # Don't set this unless you know what you're doing
  block-interval-sec = 1

  # Implementation of com.cloudera.oryx.lambda.speed.SpeedModelManager interface that produces
  # updates from a SpeedModel and stream of input
  model-manager-class = null

}

# Serving layer configuration
serving = {

  api = {
    # Default to use well-known HTTP port for Serving Layer
    port = 8091
    # Default to use well-known HTTPS port for Serving Layer
    secure-port = 443

    # User name for connecting to the service, if required. If set, must be set with password.
    # If enabled, this will enable HTTP DIGEST authentication in the API.
    user-name = null
    # Password for connecting to the service, if required. If set, must be set with user-name.
    # If enabled, this will enable HTTP DIGEST authentication in the API.
    password = null

    # The keystore file containing the server's SSL keys. Only necessary when
    # accessing a server with temporary self-signed key, which is not trusted
    # by the Java SSL implementation.
    keystore-file = null
    # Password needed for keystore file above, if any
    keystore-password = null

    # If true, operations that set or modify data, like /ingest, are not available
    read-only = false
    # An optional prefix for the path under which the service is deployed. For
    # example, set to "/contextPath" to expose services at paths like "http://example.org/contextPath/..."
    context-path = /

  }

  # Implementation of a JAX-RS application exposing end-points
  application-class = null

<<<<<<< HEAD
  # Where to load JAX-RS application resources - package name. 
  application-resources = null

  # Implementation of com.cloudera.oryx.serving.ModelManager interface that produces a
  # Model from stream of updates
=======
  # Implementation of com.cloudera.oryx.lambda.serving.ServingModelManager interface
  # that produces a ServingModel from stream of updates
>>>>>>> 8ae9ef7c
  model-manager-class = null

}

# ML tier configuration
ml = {

  # Model evaluation settings
  eval = {
    # Fraction of current data that is used for test, versus training
    test-fraction = 0.1
    # Increase to build more candidate models per run, and pick the best one
    candidates = 1
    # Number of models to build in parallel
    parallelism = 1
  }

}<|MERGE_RESOLUTION|>--- conflicted
+++ resolved
@@ -151,16 +151,11 @@
   # Implementation of a JAX-RS application exposing end-points
   application-class = null
 
-<<<<<<< HEAD
   # Where to load JAX-RS application resources - package name. 
   application-resources = null
 
-  # Implementation of com.cloudera.oryx.serving.ModelManager interface that produces a
-  # Model from stream of updates
-=======
   # Implementation of com.cloudera.oryx.lambda.serving.ServingModelManager interface
   # that produces a ServingModel from stream of updates
->>>>>>> 8ae9ef7c
   model-manager-class = null
 
 }

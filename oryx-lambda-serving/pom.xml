<?xml version="1.0" encoding="UTF-8"?>
<!--
  Copyright (c) 2014, Cloudera, Inc. All Rights Reserved.

  Cloudera, Inc. licenses this file to you under the Apache License,
  Version 2.0 (the "License"). You may not use this file except in
  compliance with the License. You may obtain a copy of the License at

      http://www.apache.org/licenses/LICENSE-2.0

  This software is distributed on an "AS IS" BASIS, WITHOUT WARRANTIES OR
  CONDITIONS OF ANY KIND, either express or implied. See the License for
  the specific language governing permissions and limitations under the
  License.
  -->
<project xmlns="http://maven.apache.org/POM/4.0.0"
         xmlns:xsi="http://www.w3.org/2001/XMLSchema-instance"
         xsi:schemaLocation="http://maven.apache.org/POM/4.0.0 http://maven.apache.org/maven-v4_0_0.xsd">

  <parent>
    <groupId>com.cloudera.oryx</groupId>
    <artifactId>oryx</artifactId>
    <version>2.0.0-SNAPSHOT</version>
  </parent>

  <modelVersion>4.0.0</modelVersion>
  <artifactId>oryx-lambda-serving</artifactId>
  <packaging>jar</packaging>
  <name>Lambda Serving</name>
  <description>Framework supporting serving components of an application following
    the lambda architecture</description>
  <version>2.0.0-SNAPSHOT</version>

  <dependencies>
    <dependency>
      <groupId>com.cloudera.oryx</groupId>
      <artifactId>oryx-common</artifactId>
    </dependency>
    <dependency>
      <groupId>org.apache.kafka</groupId>
      <artifactId>kafka_${scala.minor.version}</artifactId>
    </dependency>
    <dependency>
      <groupId>org.apache.tomcat</groupId>
      <artifactId>tomcat-catalina</artifactId>
    </dependency>
    <dependency>
      <groupId>org.apache.tomcat</groupId>
      <artifactId>tomcat-coyote</artifactId>
      <scope>runtime</scope>
    </dependency>
    <dependency>
      <groupId>javax.ws.rs</groupId>
      <artifactId>javax.ws.rs-api</artifactId>
    </dependency>
<<<<<<< HEAD
    <dependency>
      <groupId>org.glassfish.jersey.core</groupId>
      <artifactId>jersey-server</artifactId>
    </dependency>
    <dependency>
      <groupId>org.glassfish.jersey.containers</groupId>
      <artifactId>jersey-container-servlet</artifactId>
    </dependency>
    <dependency>
      <groupId>org.glassfish.jersey.media</groupId>
      <artifactId>jersey-media-moxy</artifactId>
    </dependency>
    <dependency>
      <groupId>org.glassfish.jersey.test-framework.providers</groupId>
      <artifactId>jersey-test-framework-provider-jdk-http</artifactId>
=======

    <dependency>
      <groupId>junit</groupId>
      <artifactId>junit</artifactId>
      <scope>test</scope>
    </dependency>
    <dependency>
      <groupId>com.cloudera.oryx</groupId>
      <artifactId>oryx-common</artifactId>
      <classifier>tests</classifier>
      <scope>test</scope>
    </dependency>
    <dependency>
      <groupId>com.cloudera.oryx</groupId>
      <artifactId>oryx-lambda</artifactId>
      <classifier>tests</classifier>
      <scope>test</scope>
    </dependency>
    <dependency>
      <groupId>com.cloudera.oryx</groupId>
      <artifactId>kafka-util</artifactId>
      <scope>test</scope>
    </dependency>
    <dependency>
      <groupId>com.cloudera.oryx</groupId>
      <artifactId>zk-util</artifactId>
      <scope>test</scope>
>>>>>>> 6c975555
    </dependency>
  </dependencies>

</project><|MERGE_RESOLUTION|>--- conflicted
+++ resolved
@@ -53,7 +53,7 @@
       <groupId>javax.ws.rs</groupId>
       <artifactId>javax.ws.rs-api</artifactId>
     </dependency>
-<<<<<<< HEAD
+<!--
     <dependency>
       <groupId>org.glassfish.jersey.core</groupId>
       <artifactId>jersey-server</artifactId>
@@ -69,7 +69,8 @@
     <dependency>
       <groupId>org.glassfish.jersey.test-framework.providers</groupId>
       <artifactId>jersey-test-framework-provider-jdk-http</artifactId>
-=======
+    </dependency>
+-->
 
     <dependency>
       <groupId>junit</groupId>
@@ -97,7 +98,6 @@
       <groupId>com.cloudera.oryx</groupId>
       <artifactId>zk-util</artifactId>
       <scope>test</scope>
->>>>>>> 6c975555
     </dependency>
   </dependencies>
 
